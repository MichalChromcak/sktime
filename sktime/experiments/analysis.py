--- conflicted
+++ resolved
@@ -1,20 +1,8 @@
 import itertools
-<<<<<<< HEAD
-=======
-
-import matplotlib.pyplot as plt
-import numpy as np
-import pandas as pd
-import scikit_posthocs as sp
->>>>>>> 93ca9ac0
 from scipy import stats
 from scipy.stats import ranksums
-<<<<<<< HEAD
 import scikit_posthocs as sp
 import matplotlib.pyplot as plt
-=======
-from scipy.stats import ttest_ind
->>>>>>> 93ca9ac0
 
 from .losses import Losses
 
