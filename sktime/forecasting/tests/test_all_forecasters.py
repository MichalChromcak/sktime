--- conflicted
+++ resolved
@@ -5,7 +5,6 @@
 __all__ = [
     "test_clone",
     "test_compute_pred_errors",
-    "test_different_fh_in_fit_and_predict_opt",
     "test_different_fh_in_fit_and_predict_req",
     "test_not_fitted_error",
     "test_fh_in_fit_opt",
@@ -91,13 +90,6 @@
     f.fit(y_train, FH0)
     assert f.oh is not None
     assert f.now == y_train.index[-1]
-<<<<<<< HEAD
-    np.testing.assert_array_equal(f.oh.values, y_train.values)
-
-    # check that oh and now is updated during update
-    f.update(y_test)
-    np.testing.assert_array_equal(f.oh.values, np.append(y_train.values, y_test.values))
-=======
 
     # check data pointers
     # np.testing.assert_array_equal(f.oh.index, y_train.index)
@@ -106,7 +98,6 @@
     # check that oh and now is updated during update
     f.update(y_test)
     np.testing.assert_array_equal(f.oh.index, np.append(y_train.index, y_test.index))
->>>>>>> 1477fe2a
     assert f.now == y_test.index[-1]
 
 
@@ -137,7 +128,6 @@
     y_pred = f.predict()
     assert_correct_pred_time_index(y_pred, y_train, fh)
 
-<<<<<<< HEAD
 
 ########################################################################################################################
 # test predicted pred int time index
@@ -154,10 +144,6 @@
     except NotImplementedError:
         print(f"{Forecaster}'s in-sample predictions are not implemented, test skipped.")
         pass
-=======
-    fh = check_fh(fh)
-    np.testing.assert_array_equal(y_pred.index.values, y_train.index[-1] + fh)
->>>>>>> 1477fe2a
 
 
 ########################################################################################################################
@@ -169,12 +155,7 @@
     f.fit(y_train, fh=fh)
     try:
         _, pred_ints = f.predict(return_pred_int=True, alpha=0.05)
-<<<<<<< HEAD
         assert_correct_pred_time_index(pred_ints, y_train, fh)
-=======
-        fh = check_fh(fh)
-        np.testing.assert_array_equal(pred_ints.index.values, y_train.index[-1] + fh)
->>>>>>> 1477fe2a
 
     except NotImplementedError:
         print(f"{Forecaster}'s `return_pred_int` option is not implemented, test skipped.")
@@ -323,42 +304,4 @@
     # passing the same fh to both fit and predict works
     f.fit(y_train, FH0)
     f.predict(FH0)
-    np.testing.assert_array_equal(f.fh, FH0)
-
-########################################################################################################################
-<<<<<<< HEAD
-@pytest.mark.parametrize("Forecaster", FORECASTERS_OPTIONAL)
-def test_different_fh_in_fit_and_predict_opt(Forecaster):
-    f = _construct_instance(Forecaster)
-    f.fit(y_train, FH0)
-    # passing different fh to predict than to fit works, but raises warning
-    with pytest.warns(UserWarning):
-        f.predict(FH0 + 1)
-    np.testing.assert_array_equal(f.fh, FH0 + 1)
-=======
-# @pytest.mark.parametrize("Forecaster", FORECASTERS_OPTIONAL)
-# def test_different_fh_in_fit_and_predict_opt(Forecaster):
-#     f = _construct_instance(Forecaster)
-#     f.fit(y_train, FH0)
-#     # passing different fh to predict than to fit works, but raises warning
-#     with pytest.warns(UserWarning):
-#         f.predict(FH0 + 1)
-#     np.testing.assert_array_equal(f.fh, FH0 + 1)
-
-
-########################################################################################################################
-# check if warning is raised if inconsistent fh is passed
-# @pytest.mark.parametrize("Forecaster", FORECASTERS_OPTIONAL)
-# @pytest.mark.parametrize("fh", DEFAULT_FHS)
-# @pytest.mark.parametrize("window_length", DEFAULT_WINDOW_LENGTHS)
-# @pytest.mark.parametrize("step_length", DEFAULT_STEP_LENGTHS)
-# def test_update_predict_check_warning_for_inconsistent_fhs(Forecaster, fh, window_length, step_length):
-#     # check user warning if fh passed through cv is different from fh seen in fit
-#     cv = SlidingWindowSplitter(fh + 1, window_length=window_length, step_length=step_length)
-#     f = _construct_instance(Forecaster)
-#     f.fit(y_train, fh)
-#
-#     # check for expected warning when updating fh via passed cv object
-#     with pytest.warns(UserWarning):
-#         f.update_predict(y_test, cv=cv)
->>>>>>> 1477fe2a
+    np.testing.assert_array_equal(f.fh, FH0)