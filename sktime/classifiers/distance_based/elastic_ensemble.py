""" The Elastic Ensemble (EE)
    An ensemble of elastic nearest neighbour classifiers
"""

__author__ = "Jason Lines"
__all__ = ["ElasticEnsemble"]


import numpy as np
import pandas as pd
import warnings
import time
import os
from itertools import product

from sklearn.utils.multiclass import class_distribution
from sklearn.metrics import accuracy_score
from sklearn.model_selection import StratifiedShuffleSplit
from sklearn.model_selection import GridSearchCV, RandomizedSearchCV, LeaveOneOut, cross_val_predict
from sklearn.preprocessing import LabelEncoder
from sktime.classifiers.base import BaseClassifier
from sktime.transformers.summarise import DerivativeSlopeTransformer
<<<<<<< HEAD
import os
from sktime.classifiers.distance_based.time_series_neighbors import KNeighborsTimeSeriesClassifier as KNNTSC
=======
from sktime.classifiers.time_series_neighbors import KNeighborsTimeSeriesClassifier as KNNTSC
>>>>>>> ca460cac
from sktime.distances.elastic_cython import dtw_distance as dtw_c, wdtw_distance as wdtw_c, ddtw_distance as ddtw_c, \
    wddtw_distance as wddtw_c, lcss_distance as lcss_c, erp_distance as erp_c, msm_distance as msm_c

warnings.filterwarnings("ignore", category=FutureWarning)
warnings.filterwarnings("ignore", category=DeprecationWarning)

class ElasticEnsemble(BaseClassifier):

    """ The Elastic Ensemble as described in
    @article{lines15elastic,
      title={Time Series Classification with Ensembles of Elastic Distance Measures},
      author={J. Lines and A. Bagnall},
      journal={Data Mining and Knowledge Discovery},
      volume={29},
      issue={3},
      pages={565--592},
      year={2015}
    }
    Overview: Input n series length m
    EE contains 11
    An ensemble of elastic nearest neighbor classifiers
    Parameters
    ----------
    distance_measures                   : a list of strings identifying which distance measures to include optional (default='all')
    proportion_of_param_option          :    the proportion of the parameter grid space to search optional(default =1, i.e. all)
    proportion_train_in_param_finding   : proprtion of the train set to use in the parameter search optional (default =1, i.e. all)
    proportion_train_for_test           : proportion of the train set to use in classifying new cases optional (default =1, i.e. all)
    random_seed                         : int  seed for random, integer, optional (default to seed 0)
    verbose                             : int, if >0 prints out debug inf, optional (default=0)

    Attributes
    ----------
    estimators_ = None                  :  list of classifiers
    train_accs_by_classifier = None     :  train accuracies of the classifiers
    train_preds_by_classifier = None    :  train predictions of each classifier
    classes_ = None                     :  class values (isnt this inherited?)
    train = None                        :   train data
    constituent_build_times = None      : stored build time for each classifier

    """

    def __init__(
            self,
            distance_measures='all',
            proportion_of_param_options=1.0,
            proportion_train_in_param_finding=1.0,
            proportion_train_for_test=1.0,
            random_seed=0,
            verbose=0
    ):
        if distance_measures == 'all':
            self.distance_measures = [dtw_c, ddtw_c, wdtw_c, wddtw_c, lcss_c, erp_c, msm_c]
        else:
            self.distance_measures = distance_measures
        self.proportion_train_in_param_finding = proportion_train_in_param_finding
        self.proportion_of_param_options = proportion_of_param_options
        self.proportion_train_for_test = proportion_train_for_test
        self.random_seed = random_seed
        self.estimators_ = None
        self.train_accs_by_classifier = None
        self.train_preds_by_classifier = None
        self.classes_ = None
        self.verbose = verbose
        self.train = None
        self.constituent_build_times = None

    def fit(self, X, y, **kwargs):
        """Build an ensemble of 1-NN classifiers from th training set (X, y),
        Parameters
        ----------
        X : array-like or sparse matrix of shape = [n_instances, n_columns]
            The training input samples.  If a Pandas data frame is passed, it must have a single column. BOSS not configured
            to handle multivariate
        y : array-like, shape = [n_instances] The class labels.

        Returns
        -------
        self : object
         """

        if isinstance(X, pd.DataFrame):
            if X.shape[1] > 1:
                raise TypeError("ElasticEnsemble cannot handle multivariate problems yet")

        # Derivative DTW (DDTW) uses the regular DTW algorithm on data that are transformed into derivatives.
        # To increase the efficiency of DDTW we can pre-transform the data into derivatives, and then call the
        # standard DTW algorithm on it, rather than transforming each series every time a distance calculation
        # is made. Please note that using DDTW elsewhere will not benefit from this speed enhancement
        if self.distance_measures.__contains__(ddtw_c) or self.distance_measures.__contains__(wddtw_c):
            der_X = DerivativeSlopeTransformer().transform(X)
            # reshape X for use with the efficient cython distance measures
            der_X = np.array([np.asarray([x]).reshape(len(x), 1) for x in der_X.iloc[:, 0]])
        else:
            der_X = None

        # reshape X for use with the efficient cython distance measures
        X = np.array([np.asarray([x]).reshape(len(x),1) for x in X.iloc[:, 0]])

        self.train_accs_by_classifier = np.zeros(len(self.distance_measures))
        self.train_preds_by_classifier = [None] * len(self.distance_measures)
        self.estimators_ = [None] * len(self.distance_measures)
        self.classes_ = class_distribution(np.asarray(y).reshape(-1, 1))[0][0]
        rand = np.random.RandomState(self.random_seed)

        # The default EE uses all training instances for setting parameters, and 100 parameter options per
        # elastic measure. The prop_train_in_param_finding and prop_of_param_options attributes of this class
        # can be used to control this however, using less cases to optimise parameters on the training data
        # and/or using less parameter options.
        #
        # For using less training instances the appropriate number of cases must be sampled from the data.
        # This is achieved through the use of a deterministic StratifiedShuffleSplit
        #
        # For using less parameter options a RandomizedSearchCV is used in place of a GridSearchCV

        param_train_x = None
        der_param_train_x = None
        param_train_y = None

        # If using less cases for parameter optimisation, use the StratifiedShuffleSplit:
        if self.proportion_train_in_param_finding < 1:
            if self.verbose > 0:
                print("Restricting training cases for parameter optimisation: ",end="")
            sss = StratifiedShuffleSplit(n_splits=1, test_size=1-self.proportion_train_in_param_finding, random_state=rand)
            for train_index, test_index in sss.split(X, y):
                param_train_x = X[train_index,:]
                param_train_y = y[train_index]
                if der_X is not None:
                    der_param_train_x = der_X[train_index,:]
                if self.verbose > 0:
                    print("using "+str(len(param_train_x))+" training cases instead of "+str(len(X))+" for parameter optimisation")
        # else, use the full training data for optimising parameters
        else:
            if self.verbose > 0:
                print("Using all training cases for parameter optimisation")
            param_train_x = X
            param_train_y = y
            if der_X is not None:
                der_param_train_x = der_X

        self.constituent_build_times = []

        if self.verbose > 0:
            print("Using " + str(100 * self.proportion_of_param_options) + " parameter options per measure")
        for dm in range(0, len(self.distance_measures)):
            this_measure = self.distance_measures[dm]

            # uses the appropriate training data as required (either full or smaller sample as per the StratifiedShuffleSplit)
            param_train_to_use = param_train_x
            full_train_to_use = X
            if this_measure is ddtw_c or dm is wddtw_c:
                param_train_to_use = der_param_train_x
                full_train_to_use = der_X
                if this_measure is ddtw_c:
                    this_measure = dtw_c
                elif this_measure is wddtw_c:
                    this_measure = wdtw_c

            start_build_time = time.time()
            if self.verbose > 0:
                if self.distance_measures[dm] is ddtw_c or self.distance_measures[dm] is wddtw_c:
                    print("Currently evaluating "+str(self.distance_measures[dm].__name__)+" (implemented as "+str(this_measure.__name__)+" with pre-transformed derivative data)")
                else:
                    print("Currently evaluating "+str(self.distance_measures[dm].__name__))

            # If 100 parameter options are being considered per measure, use a GridSearchCV
            if self.proportion_of_param_options == 1:

                grid = GridSearchCV(
                    estimator= KNNTSC(metric=this_measure, n_neighbors=1, algorithm="brute"),
                    param_grid=ElasticEnsemble._get_100_param_options(self.distance_measures[dm], X),
                    cv=LeaveOneOut(),
                    scoring='accuracy',
                    verbose=self.verbose
                )
                grid.fit(param_train_to_use, param_train_y)

            # Else, used RandomizedSearchCV to randomly sample parameter options for each measure
            else:
                grid = RandomizedSearchCV(
                    estimator=KNNTSC(metric=this_measure, n_neighbors=1, algorithm="brute"),
                    param_distributions=ElasticEnsemble._get_100_param_options(self.distance_measures[dm], X),
                    cv=LeaveOneOut(),
                    scoring='accuracy',
                    n_iter=100 * self.proportion_of_param_options,
                    random_state=rand,
                    verbose=self.verbose
                )
                grid.fit(param_train_to_use, param_train_y)

            # once the best parameter option has been estimated on the training data, perform a final pass with this parameter option
            # to get the individual predictions with cross_cal_predict (Note: optimisation potentially possible here if a GridSearchCV
            # was used previously. TO-DO: determine how to extract predictions for the best param option from GridSearchCV)
            best_model = KNNTSC(algorithm="brute", n_neighbors=1, metric=this_measure, metric_params=grid.best_params_['metric_params'])
            preds = cross_val_predict(best_model, full_train_to_use, y, cv=LeaveOneOut())
            acc = accuracy_score(y,preds)

            if self.verbose > 0:
                print("Training accuracy for "+str(self.distance_measures[dm].__name__)+": "+str(acc) + " (with parameter setting: "+str(grid.best_params_['metric_params'])+")")

            # Finally, reset the classifier for this measure and parameter option, ready to be called for test classification
            best_model = KNNTSC(algorithm="brute", n_neighbors=1, metric=this_measure, metric_params=grid.best_params_['metric_params'])
            best_model.fit(full_train_to_use,y)
            end_build_time = time.time()

            self.constituent_build_times.append(str(end_build_time-start_build_time))
            self.estimators_[dm] = best_model
            self.train_accs_by_classifier[dm] = acc
            self.train_preds_by_classifier[dm] = preds

    def predict_proba(self, X):
        if isinstance(X, pd.DataFrame):
            if X.shape[1] > 1:
                raise TypeError("ElasticEnsemble cannot handle multivariate problems yet")


        # Derivative DTW (DDTW) uses the regular DTW algorithm on data that are transformed into derivatives.
        # To increase the efficiency of DDTW we can pre-transform the data into derivatives, and then call the
        # standard DTW algorithm on it, rather than transforming each series every time a distance calculation
        # is made. Please note that using DDTW elsewhere will not benefit from this speed enhancement
        if self.distance_measures.__contains__(ddtw_c) or self.distance_measures.__contains__(wddtw_c):
            der_X = DerivativeSlopeTransformer().transform(X)
            der_X = np.array([np.asarray([x]).reshape(len(x), 1) for x in der_X.iloc[:, 0]])
        else:
            der_X = None

        # reshape X for use with the efficient cython distance measures
        X = np.array([np.asarray([x]).reshape(len(x),1) for x in X.iloc[:, 0]])

        output_probas = []
        train_sum = 0

        for c in range(0, len(self.estimators_)):
            if self.distance_measures[c] == ddtw_c or self.distance_measures[c] == wddtw_c:
                test_X_to_use = der_X
            else:
                test_X_to_use = X
            this_train_acc = self.train_accs_by_classifier[c]
            this_probas = np.multiply(self.estimators_[c].predict_proba(test_X_to_use), this_train_acc)
            output_probas.append(this_probas)
            train_sum += this_train_acc

        output_probas = np.sum(output_probas,axis=0)
        output_probas = np.divide(output_probas, train_sum)
        return output_probas

    def predict(self, X, return_preds_and_probas=False):
        probas = self.predict_proba(X) # does derivative transform within (if required)
        idx = np.argmax(probas, axis=1)
        preds = np.asarray([self.classes_[x] for x in idx])
        if return_preds_and_probas is False:
            return preds
        else:
            return preds, probas

    def get_train_probs(self, X=None):
        num_cases = len(self.train_preds_by_classifier[0])
        num_classes = len(self.classes_)
        num_estimators = len(self.estimators_)

        probs = np.zeros((num_cases,num_classes))

        map = LabelEncoder().fit(self.classes_)
        weight_sum = np.sum(self.train_accs_by_classifier)

        for i in range(num_cases):
            for e in range(num_estimators):
                pred_class = map.transform([self.train_preds_by_classifier[e][i]])[0]
                probs[i][pred_class] += self.train_accs_by_classifier[e]/weight_sum
        return probs

    def get_metric_params(self):
        return {self.distance_measures[dm].__name__ : str(self.estimators_[dm].metric_params) for dm in range(len(self.estimators_))}

    def write_constituent_train_files(self, output_file_path, dataset_name, actual_y):

        for c in range(len(self.estimators_)):
            measure_name = self.distance_measures[c].__name__

            try:
                os.makedirs(str(output_file_path) + "/" + str(measure_name) + "/Predictions/" + str(dataset_name) + "/")
            except os.error:
                pass  # raises os.error if path already exists

            file = open(str(output_file_path)+"/"+str(measure_name)+"/Predictions/" + str(dataset_name) +
                        "/trainFold"+str(self.random_seed)+".csv", "w")

            # the first line of the output file is in the form of:
            # <classifierName>,<datasetName>,<train/test>
            file.write(str(measure_name)+"," + str(dataset_name) + ",train\n")

            # the second line of the output is free form and classifier-specific; usually this will record info
            # such as build time, paramater options used, any constituent model names for ensembles, etc.
            # file.write(str(self.estimators_[c].best_params_['metric_params'])+"\n")
            self.proportion_train_in_param_finding
            file.write(str(self.estimators_[c].metric_params) +",build_time," + str(self.constituent_build_times[c]) +",prop_of_param_options," + str(self.proportion_of_param_options) +
                       ",prop_train_in_param_finding," + str(self.proportion_train_in_param_finding) + "\n")

            # third line is training acc
            file.write(str(self.train_accs_by_classifier[c])+"\n")

            for i in range(len(actual_y)):
                file.write(str(actual_y[i])+","+str(self.train_preds_by_classifier[c][i])+"\n")
            # preds would go here once stored as part of fit

            file.close()

    @staticmethod
    def _get_100_param_options(distance_measure, train_x=None, data_dim_to_use=0):

        def get_inclusive(min_val, max_val, num_vals):
            inc = (max_val - min_val) / (num_vals - 1)
            return np.arange(min_val, max_val + inc / 2, inc)

        if distance_measure == dtw_c or distance_measure == ddtw_c:
            return {'metric_params': [{'w': x / 100} for x in range(0, 100)]}
        elif distance_measure == wdtw_c or distance_measure == wddtw_c:
            return {'metric_params': [{'g': x / 100} for x in range(0, 100)]}
        elif distance_measure == lcss_c:
            train_std = np.std(train_x)
            epsilons = get_inclusive(train_std*.2, train_std, 10)
            deltas = get_inclusive(int(len(train_x[0])/4),len(train_x[0]), 10)
            deltas = [int(d) for d in deltas]
            a = list(product(epsilons, deltas))
            return {'metric_params': [{'epsilon': a[x][0],'delta':a[x][1]} for x in range(0, len(a))]}
        elif distance_measure == erp_c:
            train_std = np.std(train_x)
            band_sizes = get_inclusive(0, 0.25, 10)
            g_vals = get_inclusive(train_std * .2, train_std, 10)
            b_and_g = list(product(band_sizes, g_vals))
            return {'metric_params': [{'band_size': b_and_g[x][0], 'g': b_and_g[x][1]} for x in range(0, len(b_and_g))]}
        elif distance_measure == msm_c:
            a = get_inclusive(0.01, 0.1, 25)
            b = get_inclusive(0.1, 1, 26)
            c = get_inclusive(1, 10, 26)
            d = get_inclusive(10,100,26)
            return {'metric_params': [{'c': x} for x in np.concatenate([a,b[1:],c[1:],d[1:]])]}
        # elif distance_measure == twe_distance
        else:
            raise NotImplementedError("EE does not currently support: " + str(distance_measure))<|MERGE_RESOLUTION|>--- conflicted
+++ resolved
@@ -5,35 +5,30 @@
 __author__ = "Jason Lines"
 __all__ = ["ElasticEnsemble"]
 
+import os
+import time
+import warnings
+from itertools import product
 
 import numpy as np
 import pandas as pd
-import warnings
-import time
-import os
-from itertools import product
-
+from sklearn.metrics import accuracy_score
+from sklearn.model_selection import GridSearchCV, RandomizedSearchCV, LeaveOneOut, cross_val_predict
+from sklearn.model_selection import StratifiedShuffleSplit
+from sklearn.preprocessing import LabelEncoder
 from sklearn.utils.multiclass import class_distribution
-from sklearn.metrics import accuracy_score
-from sklearn.model_selection import StratifiedShuffleSplit
-from sklearn.model_selection import GridSearchCV, RandomizedSearchCV, LeaveOneOut, cross_val_predict
-from sklearn.preprocessing import LabelEncoder
+
 from sktime.classifiers.base import BaseClassifier
-from sktime.transformers.summarise import DerivativeSlopeTransformer
-<<<<<<< HEAD
-import os
 from sktime.classifiers.distance_based.time_series_neighbors import KNeighborsTimeSeriesClassifier as KNNTSC
-=======
-from sktime.classifiers.time_series_neighbors import KNeighborsTimeSeriesClassifier as KNNTSC
->>>>>>> ca460cac
 from sktime.distances.elastic_cython import dtw_distance as dtw_c, wdtw_distance as wdtw_c, ddtw_distance as ddtw_c, \
     wddtw_distance as wddtw_c, lcss_distance as lcss_c, erp_distance as erp_c, msm_distance as msm_c
+from sktime.transformers.summarise import DerivativeSlopeTransformer
 
 warnings.filterwarnings("ignore", category=FutureWarning)
 warnings.filterwarnings("ignore", category=DeprecationWarning)
 
+
 class ElasticEnsemble(BaseClassifier):
-
     """ The Elastic Ensemble as described in
     @article{lines15elastic,
       title={Time Series Classification with Ensembles of Elastic Distance Measures},
@@ -122,7 +117,7 @@
             der_X = None
 
         # reshape X for use with the efficient cython distance measures
-        X = np.array([np.asarray([x]).reshape(len(x),1) for x in X.iloc[:, 0]])
+        X = np.array([np.asarray([x]).reshape(len(x), 1) for x in X.iloc[:, 0]])
 
         self.train_accs_by_classifier = np.zeros(len(self.distance_measures))
         self.train_preds_by_classifier = [None] * len(self.distance_measures)
@@ -147,15 +142,17 @@
         # If using less cases for parameter optimisation, use the StratifiedShuffleSplit:
         if self.proportion_train_in_param_finding < 1:
             if self.verbose > 0:
-                print("Restricting training cases for parameter optimisation: ",end="")
-            sss = StratifiedShuffleSplit(n_splits=1, test_size=1-self.proportion_train_in_param_finding, random_state=rand)
+                print("Restricting training cases for parameter optimisation: ", end="")
+            sss = StratifiedShuffleSplit(n_splits=1, test_size=1 - self.proportion_train_in_param_finding,
+                                         random_state=rand)
             for train_index, test_index in sss.split(X, y):
-                param_train_x = X[train_index,:]
+                param_train_x = X[train_index, :]
                 param_train_y = y[train_index]
                 if der_X is not None:
-                    der_param_train_x = der_X[train_index,:]
+                    der_param_train_x = der_X[train_index, :]
                 if self.verbose > 0:
-                    print("using "+str(len(param_train_x))+" training cases instead of "+str(len(X))+" for parameter optimisation")
+                    print("using " + str(len(param_train_x)) + " training cases instead of " + str(
+                        len(X)) + " for parameter optimisation")
         # else, use the full training data for optimising parameters
         else:
             if self.verbose > 0:
@@ -186,15 +183,17 @@
             start_build_time = time.time()
             if self.verbose > 0:
                 if self.distance_measures[dm] is ddtw_c or self.distance_measures[dm] is wddtw_c:
-                    print("Currently evaluating "+str(self.distance_measures[dm].__name__)+" (implemented as "+str(this_measure.__name__)+" with pre-transformed derivative data)")
+                    print(
+                        "Currently evaluating " + str(self.distance_measures[dm].__name__) + " (implemented as " + str(
+                            this_measure.__name__) + " with pre-transformed derivative data)")
                 else:
-                    print("Currently evaluating "+str(self.distance_measures[dm].__name__))
+                    print("Currently evaluating " + str(self.distance_measures[dm].__name__))
 
             # If 100 parameter options are being considered per measure, use a GridSearchCV
             if self.proportion_of_param_options == 1:
 
                 grid = GridSearchCV(
-                    estimator= KNNTSC(metric=this_measure, n_neighbors=1, algorithm="brute"),
+                    estimator=KNNTSC(metric=this_measure, n_neighbors=1, algorithm="brute"),
                     param_grid=ElasticEnsemble._get_100_param_options(self.distance_measures[dm], X),
                     cv=LeaveOneOut(),
                     scoring='accuracy',
@@ -218,19 +217,22 @@
             # once the best parameter option has been estimated on the training data, perform a final pass with this parameter option
             # to get the individual predictions with cross_cal_predict (Note: optimisation potentially possible here if a GridSearchCV
             # was used previously. TO-DO: determine how to extract predictions for the best param option from GridSearchCV)
-            best_model = KNNTSC(algorithm="brute", n_neighbors=1, metric=this_measure, metric_params=grid.best_params_['metric_params'])
+            best_model = KNNTSC(algorithm="brute", n_neighbors=1, metric=this_measure,
+                                metric_params=grid.best_params_['metric_params'])
             preds = cross_val_predict(best_model, full_train_to_use, y, cv=LeaveOneOut())
-            acc = accuracy_score(y,preds)
+            acc = accuracy_score(y, preds)
 
             if self.verbose > 0:
-                print("Training accuracy for "+str(self.distance_measures[dm].__name__)+": "+str(acc) + " (with parameter setting: "+str(grid.best_params_['metric_params'])+")")
+                print("Training accuracy for " + str(self.distance_measures[dm].__name__) + ": " + str(
+                    acc) + " (with parameter setting: " + str(grid.best_params_['metric_params']) + ")")
 
             # Finally, reset the classifier for this measure and parameter option, ready to be called for test classification
-            best_model = KNNTSC(algorithm="brute", n_neighbors=1, metric=this_measure, metric_params=grid.best_params_['metric_params'])
-            best_model.fit(full_train_to_use,y)
+            best_model = KNNTSC(algorithm="brute", n_neighbors=1, metric=this_measure,
+                                metric_params=grid.best_params_['metric_params'])
+            best_model.fit(full_train_to_use, y)
             end_build_time = time.time()
 
-            self.constituent_build_times.append(str(end_build_time-start_build_time))
+            self.constituent_build_times.append(str(end_build_time - start_build_time))
             self.estimators_[dm] = best_model
             self.train_accs_by_classifier[dm] = acc
             self.train_preds_by_classifier[dm] = preds
@@ -239,7 +241,6 @@
         if isinstance(X, pd.DataFrame):
             if X.shape[1] > 1:
                 raise TypeError("ElasticEnsemble cannot handle multivariate problems yet")
-
 
         # Derivative DTW (DDTW) uses the regular DTW algorithm on data that are transformed into derivatives.
         # To increase the efficiency of DDTW we can pre-transform the data into derivatives, and then call the
@@ -252,7 +253,7 @@
             der_X = None
 
         # reshape X for use with the efficient cython distance measures
-        X = np.array([np.asarray([x]).reshape(len(x),1) for x in X.iloc[:, 0]])
+        X = np.array([np.asarray([x]).reshape(len(x), 1) for x in X.iloc[:, 0]])
 
         output_probas = []
         train_sum = 0
@@ -267,12 +268,12 @@
             output_probas.append(this_probas)
             train_sum += this_train_acc
 
-        output_probas = np.sum(output_probas,axis=0)
+        output_probas = np.sum(output_probas, axis=0)
         output_probas = np.divide(output_probas, train_sum)
         return output_probas
 
     def predict(self, X, return_preds_and_probas=False):
-        probas = self.predict_proba(X) # does derivative transform within (if required)
+        probas = self.predict_proba(X)  # does derivative transform within (if required)
         idx = np.argmax(probas, axis=1)
         preds = np.asarray([self.classes_[x] for x in idx])
         if return_preds_and_probas is False:
@@ -285,7 +286,7 @@
         num_classes = len(self.classes_)
         num_estimators = len(self.estimators_)
 
-        probs = np.zeros((num_cases,num_classes))
+        probs = np.zeros((num_cases, num_classes))
 
         map = LabelEncoder().fit(self.classes_)
         weight_sum = np.sum(self.train_accs_by_classifier)
@@ -293,11 +294,12 @@
         for i in range(num_cases):
             for e in range(num_estimators):
                 pred_class = map.transform([self.train_preds_by_classifier[e][i]])[0]
-                probs[i][pred_class] += self.train_accs_by_classifier[e]/weight_sum
+                probs[i][pred_class] += self.train_accs_by_classifier[e] / weight_sum
         return probs
 
     def get_metric_params(self):
-        return {self.distance_measures[dm].__name__ : str(self.estimators_[dm].metric_params) for dm in range(len(self.estimators_))}
+        return {self.distance_measures[dm].__name__: str(self.estimators_[dm].metric_params) for dm in
+                range(len(self.estimators_))}
 
     def write_constituent_train_files(self, output_file_path, dataset_name, actual_y):
 
@@ -309,25 +311,26 @@
             except os.error:
                 pass  # raises os.error if path already exists
 
-            file = open(str(output_file_path)+"/"+str(measure_name)+"/Predictions/" + str(dataset_name) +
-                        "/trainFold"+str(self.random_seed)+".csv", "w")
+            file = open(str(output_file_path) + "/" + str(measure_name) + "/Predictions/" + str(dataset_name) +
+                        "/trainFold" + str(self.random_seed) + ".csv", "w")
 
             # the first line of the output file is in the form of:
             # <classifierName>,<datasetName>,<train/test>
-            file.write(str(measure_name)+"," + str(dataset_name) + ",train\n")
+            file.write(str(measure_name) + "," + str(dataset_name) + ",train\n")
 
             # the second line of the output is free form and classifier-specific; usually this will record info
             # such as build time, paramater options used, any constituent model names for ensembles, etc.
             # file.write(str(self.estimators_[c].best_params_['metric_params'])+"\n")
             self.proportion_train_in_param_finding
-            file.write(str(self.estimators_[c].metric_params) +",build_time," + str(self.constituent_build_times[c]) +",prop_of_param_options," + str(self.proportion_of_param_options) +
+            file.write(str(self.estimators_[c].metric_params) + ",build_time," + str(
+                self.constituent_build_times[c]) + ",prop_of_param_options," + str(self.proportion_of_param_options) +
                        ",prop_train_in_param_finding," + str(self.proportion_train_in_param_finding) + "\n")
 
             # third line is training acc
-            file.write(str(self.train_accs_by_classifier[c])+"\n")
+            file.write(str(self.train_accs_by_classifier[c]) + "\n")
 
             for i in range(len(actual_y)):
-                file.write(str(actual_y[i])+","+str(self.train_preds_by_classifier[c][i])+"\n")
+                file.write(str(actual_y[i]) + "," + str(self.train_preds_by_classifier[c][i]) + "\n")
             # preds would go here once stored as part of fit
 
             file.close()
@@ -345,11 +348,11 @@
             return {'metric_params': [{'g': x / 100} for x in range(0, 100)]}
         elif distance_measure == lcss_c:
             train_std = np.std(train_x)
-            epsilons = get_inclusive(train_std*.2, train_std, 10)
-            deltas = get_inclusive(int(len(train_x[0])/4),len(train_x[0]), 10)
+            epsilons = get_inclusive(train_std * .2, train_std, 10)
+            deltas = get_inclusive(int(len(train_x[0]) / 4), len(train_x[0]), 10)
             deltas = [int(d) for d in deltas]
             a = list(product(epsilons, deltas))
-            return {'metric_params': [{'epsilon': a[x][0],'delta':a[x][1]} for x in range(0, len(a))]}
+            return {'metric_params': [{'epsilon': a[x][0], 'delta': a[x][1]} for x in range(0, len(a))]}
         elif distance_measure == erp_c:
             train_std = np.std(train_x)
             band_sizes = get_inclusive(0, 0.25, 10)
@@ -360,8 +363,8 @@
             a = get_inclusive(0.01, 0.1, 25)
             b = get_inclusive(0.1, 1, 26)
             c = get_inclusive(1, 10, 26)
-            d = get_inclusive(10,100,26)
-            return {'metric_params': [{'c': x} for x in np.concatenate([a,b[1:],c[1:],d[1:]])]}
+            d = get_inclusive(10, 100, 26)
+            return {'metric_params': [{'c': x} for x in np.concatenate([a, b[1:], c[1:], d[1:]])]}
         # elif distance_measure == twe_distance
         else:
             raise NotImplementedError("EE does not currently support: " + str(distance_measure))